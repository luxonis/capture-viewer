--- conflicted
+++ resolved
@@ -14,11 +14,8 @@
 import platform
 
 from capture_viewer_tools.capture_tools import (colorize_depth, calculate_scaled_dimensions, get_min_max_depths,
-<<<<<<< HEAD
                                                 format_json_for_replay, create_placeholder_frame, process_pointcloud)
-=======
-                                                format_json_for_replay, create_placeholder_frame, add_depthai_to_config, remove_depthai_from_config, process_pointcloud)
->>>>>>> 94a6f45c
+
 from capture_viewer_tools.convertor_capture2replay_json import config2settings
 from capture_viewer_tools.ReplaySettings import *
 
