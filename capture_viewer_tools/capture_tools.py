--- conflicted
+++ resolved
@@ -244,33 +244,7 @@
         print("No device connected. Connect a camera to use REPLAY features.")
         return False
 
-<<<<<<< HEAD
-=======
-def add_depthai_to_config(config_json):
-    """ adding dai. at the beginning of strings so they can be validated as depthai objects in replay"""
-    new_config = {}
-    for key in config_json.keys():
-        config_value = config_json[key]
-        if "dai." in config_value:
-            new_config[key] = config_value
-        else:
-            try: config_value = int(config_value)
-            except Exception: pass
-            if type(config_value) == str and config_value[0] != '[': new_config[key] = "dai." + config_value
-            else: new_config[key] = config_value
-    return new_config
-
-def remove_depthai_from_config(config_json):
-    new_config = {}
-    for key in config_json.keys():
-        config_value = config_json[key]
-        if isinstance(config_value, str) and config_value.startswith("dai."):
-            new_config[key] = config_value[4:]
-        else:
-            new_config[key] = config_value
-    return new_config
-
->>>>>>> 94a6f45c
+
 def get_min_max_depths(depth1, depth2, color_noise_percent_removal=1):
     if depth1 is None and depth2 is None:
         print("Both NONE")
